--- conflicted
+++ resolved
@@ -6,12 +6,7 @@
 from inspect import signature
 from specimen import Specimen
 
-<<<<<<< HEAD
-def evolve(fn_tab, fit_fn, inp, out, **kwargs):
-=======
-
 def evolve(function_table, fit_function, inputs_num, outputs, **kwargs):
->>>>>>> d4afd4f1
     """Evolve a `Specimen` according to the provided fit function.
 
     Args:
