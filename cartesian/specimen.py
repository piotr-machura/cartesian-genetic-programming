"""Specimen module.

This module contains the class `Specimen` used for the internal evolutionary
algorithm and returned to the user after the evolution concludes.

The method `outputs` of `Specimen` is of greatest interest for the end user.
"""
from copy import deepcopy as copy
from random import random
from inspect import isfunction, signature
from node import Node, OutputNode, InputNode
from random import sample, random


class Specimen():
    # TODO: a contructor that takes a genome string so that we can load
    # an existing specimen
    """The class `Specimen` used during the evolutionary process.

    To obtain the outputs use the method `outputs`.

    Attributes:
        genotype (list) : array of nodes used to calculate the output.
        inp (int) : number of input values taken by a specimen.
        out (int) : number of output values produced by a specimen.
        function_table (tuple) : function lookup table.
    """
    def __init__(
        self,
        inputs_num,
        outputs_num,
        nodes_num,
        function_table,
        mutation_prob,
        mutation_num,
    ):
        """Create a `Specimen` with random genotype.

        Args:
            inputs_num (int) : number of input values taken by a specimen.
            outputs_num (int) : number of output values produced by a specimen.
            nodes_num (int) : number of nodes to generate.
            function_table (tuple) : function lookup table.
            mutation_prob (float) : probability of a applying the mutation
                                    operator to a gene.
            mutation_num (int) : number of genes that can be mutated in a singe
                                 application of the mutation operator.
        """
        # TODO: implement exceptions
        if inputs_num < 1 or outputs_num < 1 or nodes_num < 1:
            raise ValueError('Wrong number of inputs and/or outputs.')
        for function in function_table:
            if not isfunction(function) or isinstance(function) == type(print):
                raise Exception
        self.function_table = function_table
        if mutation_prob > 1 or mutation_prob < 0:
            raise ValueError(
                "Probability of mutation must not be higher that\n 1 or lower than 0.")
        self.mutation_prob = mutation_prob
        if mutation_num > nodes_num:
            raise ValueError('There cannot be more mutations than there are nodes.')
        self.mutation_num = mutation_num
        # Size of a single node is the maximum amount of args taken by functions
<<<<<<< HEAD
<<<<<<< HEAD
        # from function_table
        node_size = max(
            len(signature(function).parameters)
            for function in self.function_table)
        # Create a random genotype
        self.genotype = [InputNode(self, i) for i in range(inputs_num)]
        self.genotype += [Node(self, node_size) for _ in range(nodes_num)]
        self.genotype += [OutputNode(self) for _ in range(outputs_num)]
=======
        # from fn_tab
        node_size = max(len(signature(function).parameters)
                        for function in self.function_table)

        self.genotype = [InputNode(self, i, i) for i in range(inputs_num)]

        self.genotype += [
            Node(self, i + inputs_num, node_size) for i in range(nodes_num)
        ]
        # Add output nodes to the end
        self.genotype += [
            OutputNode(self, i + inputs_num + outputs_num) for i in range(outputs_num)
        ]
>>>>>>> 9e6e9c90

    def outputs(self, inputs):
        """Generate output from input.

        Args:
            inputs (tuple) : input values from which outputs are obtained.

        Returns:
            Outputs of the specimen.
        """
        # TODO: Construct the outputs
        self.inputs = inputs
        outputs = None
        return outputs

    def mutate(self):
        """Mutate into an offspring instance of `Specimen`.
        Returns:
            Offspring, a correctly mutated instance of `Specimen`.
        """

        offspring = copy(self)
        for node in offspring.genotype:
            if random() < offspring.mutation_prob:
                node.mutate()
        return offspring<|MERGE_RESOLUTION|>--- conflicted
+++ resolved
@@ -55,24 +55,13 @@
         self.function_table = function_table
         if mutation_prob > 1 or mutation_prob < 0:
             raise ValueError(
-                "Probability of mutation must not be higher that\n 1 or lower than 0.")
+                'Probability of mutation must not be higher that 1 or lower than 0.')
         self.mutation_prob = mutation_prob
         if mutation_num > nodes_num:
             raise ValueError('There cannot be more mutations than there are nodes.')
         self.mutation_num = mutation_num
         # Size of a single node is the maximum amount of args taken by functions
-<<<<<<< HEAD
-<<<<<<< HEAD
         # from function_table
-        node_size = max(
-            len(signature(function).parameters)
-            for function in self.function_table)
-        # Create a random genotype
-        self.genotype = [InputNode(self, i) for i in range(inputs_num)]
-        self.genotype += [Node(self, node_size) for _ in range(nodes_num)]
-        self.genotype += [OutputNode(self) for _ in range(outputs_num)]
-=======
-        # from fn_tab
         node_size = max(len(signature(function).parameters)
                         for function in self.function_table)
 
@@ -85,7 +74,6 @@
         self.genotype += [
             OutputNode(self, i + inputs_num + outputs_num) for i in range(outputs_num)
         ]
->>>>>>> 9e6e9c90
 
     def outputs(self, inputs):
         """Generate output from input.
